--- conflicted
+++ resolved
@@ -149,21 +149,10 @@
         yield Result(state=State.OK, summary=f"{section.packages} updates available")
         yield Metric(name="normal_updates", value=section.packages)
 
-
-<<<<<<< HEAD
     # Check the status of the returned number of updates that are security updates including
-	# error condition and if there are no updates or the security updates check is not possible
+	  # error condition and if there are no updates or the security updates check is not possible
     # First check if ANY updates were flagged as security updates and report the metric
     if section.security_packages > 0:
-=======
-    # Check the status of the returned number of updates that are
-    # security updates including error condition and if there are no
-    # updates or the security updates check is not possible
-
-    # First check if ANY updates were flagged as security updates
-    # and report the metric
-    if section.security_packages >= 0:
->>>>>>> 9cf5b4c3
         yield Result(state=State(params.get("security", 0)), summary=f"{section.security_packages} security updates available")
         yield Metric(name="security_updates", value=section.security_packages)
     # If there are no updates available, report this
